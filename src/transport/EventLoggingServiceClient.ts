/*****
 License
 --------------
 Copyright © 2017 Bill & Melinda Gates Foundation
 The Mojaloop files are made available by the Bill & Melinda Gates Foundation under the Apache License, Version 2.0 (the "License") and you may not use these files except in compliance with the License. You may obtain a copy of the License at
 http://www.apache.org/licenses/LICENSE-2.0
 Unless required by applicable law or agreed to in writing, the Mojaloop files are distributed on an "AS IS" BASIS, WITHOUT WARRANTIES OR CONDITIONS OF ANY KIND, either express or implied. See the License for the specific language governing permissions and limitations under the License.
 Contributors
 --------------
 This is the official list of the Mojaloop project contributors for this file.
 Names of the original copyright holders (individuals or organizations)
 should be listed with a '*' in the first column. People who have
 contributed from an organization can be listed under the organization
 that actually holds the copyright for their contributions (see the
 Gates Foundation organization for an example). Those individuals should have
 their names indented and be marked with a '-'. Email address can be added
 optionally within square brackets <email>.
 * Gates Foundation
 - Name Surname <name.surname@gatesfoundation.com>

 - Ramiro González Maciel <ramiro@modusbox.com>

 --------------
 ******/
import { EventMessage, LogResponse } from "../model/EventMessage";
import { toAny } from "./MessageMapper";
import { loadEventLoggerService } from "./EventLoggerServiceLoader";

const Logger = require('@mojaloop/central-services-logger')
const grpc = require('grpc')
const Metrics = require('@mojaloop/central-services-metrics')

class EventLoggingServiceClient {
  grpcClient : any;

  constructor(host: string, port: number) {
    let eventLoggerService = loadEventLoggerService();

    let client = new eventLoggerService(`${host}:${port}`, grpc.credentials.createInsecure())
    this.grpcClient = client
  }
  
  /**
   * Log an event
   */
  log = async (event: EventMessage): Promise<LogResponse> => {
    return new Promise((resolve, reject) => {
      const histTimerEnd = Metrics.getHistogram(
          'eventSdk_log',
          'Log an event',
          ['success']
      ).startTimer()
      let wireEvent: any = Object.assign({}, event);
      if (!event.content) {
        throw new Error('Invalid eventMessage: content is mandatory');
      }

      try {
        wireEvent.content = toAny(event.content, event.type);

        let wireEventCopy: any = JSON.parse(JSON.stringify(wireEvent));
        if (wireEventCopy.content.value.type === 'Buffer') {
          wireEventCopy.content.value = `Buffer(${wireEventCopy.content.value.data.length})`
        }
<<<<<<< HEAD
        resolve(response);
      })
    } catch (e) {
      Logger.error(e)
      histTimerEnd({ success: false })
      reject(e)
    }
    histTimerEnd({ success: true })
=======
        Logger.debug(`EventLoggingServiceClient.log sending wireEvent: ${JSON.stringify(wireEventCopy, null, 2)}`);
        this.grpcClient.log(wireEvent, (error: any, response: LogResponse) => {
          Logger.debug(`EventLoggingServiceClient.log received response: ${JSON.stringify(response, null, 2)}`);
          if (error) {
            reject(error); 
          }
          resolve(response);
        })
      } catch (e) {
        Logger.error(e)
        reject(e)
      }
>>>>>>> 656e252a
    })
  }
}

export {
  EventLoggingServiceClient
}<|MERGE_RESOLUTION|>--- conflicted
+++ resolved
@@ -58,11 +58,16 @@
       try {
         wireEvent.content = toAny(event.content, event.type);
 
-        let wireEventCopy: any = JSON.parse(JSON.stringify(wireEvent));
-        if (wireEventCopy.content.value.type === 'Buffer') {
-          wireEventCopy.content.value = `Buffer(${wireEventCopy.content.value.data.length})`
+      let wireEventCopy : any = JSON.parse(JSON.stringify(wireEvent));
+      if (wireEventCopy.content.value.type === 'Buffer') {
+        wireEventCopy.content.value = `Buffer(${wireEventCopy.content.value.data.length})`
+      }
+      Logger.debug(`EventLoggingServiceClient.log sending wireEvent: ${JSON.stringify(wireEventCopy, null, 2)}`);
+      this.grpcClient.log(wireEvent, (error: any, response: LogResponse) => {
+        Logger.debug(`EventLoggingServiceClient.log received response: ${JSON.stringify(response, null, 2)}`);
+        if ( error ) {
+          reject(error); 
         }
-<<<<<<< HEAD
         resolve(response);
       })
     } catch (e) {
@@ -71,20 +76,6 @@
       reject(e)
     }
     histTimerEnd({ success: true })
-=======
-        Logger.debug(`EventLoggingServiceClient.log sending wireEvent: ${JSON.stringify(wireEventCopy, null, 2)}`);
-        this.grpcClient.log(wireEvent, (error: any, response: LogResponse) => {
-          Logger.debug(`EventLoggingServiceClient.log received response: ${JSON.stringify(response, null, 2)}`);
-          if (error) {
-            reject(error); 
-          }
-          resolve(response);
-        })
-      } catch (e) {
-        Logger.error(e)
-        reject(e)
-      }
->>>>>>> 656e252a
     })
   }
 }
