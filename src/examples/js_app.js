/*****
 License
 --------------
 Copyright © 2017 Bill & Melinda Gates Foundation
 The Mojaloop files are made available by the Bill & Melinda Gates Foundation under the Apache License, Version 2.0 (the "License") and you may not use these files except in compliance with the License. You may obtain a copy of the License at
 http://www.apache.org/licenses/LICENSE-2.0
 Unless required by applicable law or agreed to in writing, the Mojaloop files are distributed on an "AS IS" BASIS, WITHOUT WARRANTIES OR CONDITIONS OF ANY KIND, either express or implied. See the License for the specific language governing permissions and limitations under the License.
 Contributors
 --------------
 This is the official list of the Mojaloop project contributors for this file.
 Names of the original copyright holders (individuals or organizations)
 should be listed with a '*' in the first column. People who have
 contributed from an organization can be listed under the organization
 that actually holds the copyright for their contributions (see the
 Gates Foundation organization for an example). Those individuals should have
 their names indented and be marked with a '-'. Email address can be added
 optionally within square brackets <email>.
 * Gates Foundation
 - Name Surname <name.surname@gatesfoundation.com>

 - Ramiro González Maciel <ramiro@modusbox.com>
 - Valentin Genev <valentin.genev@modusbox.com>

 --------------
 ******/
/**
 * Example showing how to use Tracer from JavaScript
 *
 */

const { Tracer } = require('../../lib/index')
<<<<<<< HEAD
const { DefaultLoggerRecorder } = require('../../lib/index')
const EventSDK = require('../../lib/index')
=======
const { AuditEventAction } = require('../../lib/index')
>>>>>>> 05b9c5e2

function sleep (ms) {
  return new Promise(resolve => {
    setTimeout(resolve, ms)
  })
}

const event = {
  from: 'noresponsepayeefsp',
  to: 'payerfsp',
  id: 'aa398930-f210-4dcd-8af0-7c769cea1660',
  content: {
    headers: {
      'content-type': 'application/vnd.interoperability.transfers+json;version=1.0',
      date: '2019-05-28T16:34:41.000Z',
      'fspiop-source': 'noresponsepayeefsp',
      'fspiop-destination': 'payerfsp',
      priority: 100,
      blocking: false
    },
    payload: 'data:application/vnd.interoperability.transfers+json;version=1.0;base64,ewogICJmdWxmaWxtZW50IjogIlVObEo5OGhaVFlfZHN3MGNBcXc0aV9VTjN2NHV0dDdDWkZCNHlmTGJWRkEiLAogICJjb21wbGV0ZWRUaW1lc3RhbXAiOiAiMjAxOS0wNS0yOVQyMzoxODozMi44NTZaIiwKICAidHJhbnNmZXJTdGF0ZSI6ICJDT01NSVRURUQiCn0'
  },
  type: 'application/json'
}

const request = {
  headers: {
    host: 'localhost:4000',
    'user-agent': 'curl/7.59.0',
    accept: '*/*'
  }
}

const main = async () => {
  // Creates a new parent span for given service
  // this sets new traceId and new spanId.
  let parentSpan = Tracer.createSpan('parent service')

  // Logs message with logging level info from the parent span
<<<<<<< HEAD
  const newEvent = new EventSDK.EventMessage(event)
  await parentSpan.info(newEvent)
  await parentSpan.warning('event')
  await parentSpan.error('event-abc-d')
  await parentSpan.debug(event)
  await parentSpan.verbose('message')
  await parentSpan.performance('message')
  await parentSpan.audit('message')
=======
  // await parentSpan.info(event)
  // await parentSpan.info('this is event message')
  // await parentSpan.warning('event')
  // await parentSpan.error('event')
  // await parentSpan.debug('message')
  // await parentSpan.verbose('message')
  // await parentSpan.performance('message')
  // await parentSpan.audit('message', AuditEventAction.start)
>>>>>>> 05b9c5e2
  // Logs message with logging level debug from the parent span
  // await parentSpan.debug('this is debug log')

  // Creates child span from the parent span with new service name.
  // The traceId remains the same. The spanId is new and the parentSpanId is the spanId of the parent.
  let IIChildSpan = parentSpan.getChild('child fin service')

  // Creates audit event message
  await IIChildSpan.audit({ content: event }, AuditEventAction.finish)

  // Set tags to the span
  IIChildSpan.setTags({ one: 'two' })

  // Creates error log event from the IIChildSpan
  await IIChildSpan.error({ content: { message: 'error appeared' } })

  // Creates audit event message
  await parentSpan.audit(event)

  // Finish the span. This also sends the trace context to the tracing platform. All further operations are forbidden after the span is finished.
  await parentSpan.finish(event)

  // Injects trace context to a message carrier. When the trace is carried across few services, the trace context can be injects in the carrier that transports the data.
  let messageWithContext = await IIChildSpan.injectContextToMessage(event)
  // await sleep(2000)
  let requestHeadersWithContext = await IIChildSpan.injectContextToHttpRequest(request)
  console.log(requestHeadersWithContext)
  // Extracts trace context from message carrier. When the message is received from different service, the trace context is extracted by that method.
  let contextFromMessage = Tracer.extractContextFromMessage(messageWithContext)
  let context = Tracer.extractContextFromHttpRequest(requestHeadersWithContext)
  console.log(context)
  // Creates child span from extracted trace context.
  let IIIChild = Tracer.createChildSpanFromContext('child III service', contextFromMessage) //, { defaultRecorder: new DefaultLoggerRecorder() })
  await sleep(500)
  await IIChildSpan.finish()
  await sleep(500)
  await IIIChild.finish()
  await sleep(500)
  await sleep(1000)
}

main()<|MERGE_RESOLUTION|>--- conflicted
+++ resolved
@@ -29,12 +29,9 @@
  */
 
 const { Tracer } = require('../../lib/index')
-<<<<<<< HEAD
-const { DefaultLoggerRecorder } = require('../../lib/index')
+const { AuditEventAction } = require('../../lib/index')
+// const { DefaultLoggerRecorder } = require('../../lib/index')
 const EventSDK = require('../../lib/index')
-=======
-const { AuditEventAction } = require('../../lib/index')
->>>>>>> 05b9c5e2
 
 function sleep (ms) {
   return new Promise(resolve => {
@@ -74,7 +71,6 @@
   let parentSpan = Tracer.createSpan('parent service')
 
   // Logs message with logging level info from the parent span
-<<<<<<< HEAD
   const newEvent = new EventSDK.EventMessage(event)
   await parentSpan.info(newEvent)
   await parentSpan.warning('event')
@@ -83,16 +79,6 @@
   await parentSpan.verbose('message')
   await parentSpan.performance('message')
   await parentSpan.audit('message')
-=======
-  // await parentSpan.info(event)
-  // await parentSpan.info('this is event message')
-  // await parentSpan.warning('event')
-  // await parentSpan.error('event')
-  // await parentSpan.debug('message')
-  // await parentSpan.verbose('message')
-  // await parentSpan.performance('message')
-  // await parentSpan.audit('message', AuditEventAction.start)
->>>>>>> 05b9c5e2
   // Logs message with logging level debug from the parent span
   // await parentSpan.debug('this is debug log')
 
