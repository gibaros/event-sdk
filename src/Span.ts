import serializeError from 'serialize-error';
import _ from 'lodash'
const TraceParent = require('traceparent')
const Metrics = require('@mojaloop/central-services-metrics')

import {
  NullEventAction,
  AuditEventAction,
  LogEventAction,
  TraceEventAction,
  LogResponseStatus,
  EventType,
  TraceTags,
  TypeEventMessage,
  TypeEventMetadata,
  TypeSpanContext,
  EventTraceMetadata,
  EventMessage,
  TypeEventTypeAction,
  EventStateMetadata,
  EventMetadata,
  TraceEventTypeAction,
  AuditEventTypeAction,
  LogEventTypeAction,
  TypeEventAction,
  HttpRequestOptions
} from './model/EventMessage'
import {
  IEventRecorder, DefaultLoggerRecorder, DefaultSidecarRecorder
} from './Recorder'
import { EventLoggingServiceClient } from './transport/EventLoggingServiceClient';
import Config from './lib/config'
import Util from './lib/util'

type RecorderKeys = 'defaultRecorder' | 'logRecorder' | 'auditRecorder' | 'traceRecorder'

const defaultRecorder = Config.EVENT_LOGGER_SIDECAR_DISABLED
  ? new DefaultLoggerRecorder()
  : new DefaultSidecarRecorder(new EventLoggingServiceClient(Config.EVENT_LOGGER_SERVER_HOST, Config.EVENT_LOGGER_SERVER_PORT))


/**
 * A dict containing EventTypes which should be treated asynchronously
 * 
 */
const asyncOverrides = Util.eventAsyncOverrides(Config.ASYNC_OVERRIDE_EVENTS)

type PartialWithDefaultRecorder<T> = {
  [P in keyof T]?: T[P]
} & {
  defaultRecorder: IEventRecorder
}

/**
 * Defines Recorders type. 
 * @param defaultRecorder a recorder that will be used by default by the span if the others are not present.
 * @param logRecorder a recorder that will be used to log any logging level events
 * @param auditRecorder a recorder that will be used to log audit events
 * @param traceRecorder a recorder that will be used to log trace events
 */

type Recorders = PartialWithDefaultRecorder<{
  defaultRecorder: IEventRecorder
  logRecorder?: IEventRecorder,
  auditRecorder?: IEventRecorder,
  traceRecorder?: IEventRecorder
}>

/**
 * Defines messages allowed to be sent to the Event framework
 */
type TypeOfMessage = { [key: string]: NonNullable<any> } | string

/**
 * defines options to the injectContextToMessage and extractContextFromMessage
 * @param type the carrier type
 * @param path in the carrier where the trace context should be injected or extracted from
 */
type ContextOptions = {
  type?: string,
  path?: string
}

/**
 * Defines Span interface operations
 * @param {TypeSpanContext} spanContext the context of the span
 * @param {Recorders} recorders object that holds span recorders which are going to be used for different operations. defaultRecorder is obligatory
 * @param info Defines a method to log at info level a message from the span perspective
 * @param debug Defines a method to log at debug level a message from the span perspective  
 * @param verbose Defines a method to log at verbose level a message from the span perspective  
 * @param performance Defines a method to log at performance level a message from the span perspective  
 * @param warning Defines a method to log at warning level a message from the span perspective
 * @param error Defines a method to log at error level a message from the span perspective
 * @param audit Defines a method to send audit event to the auditing environment
 * @param defaultTagsSetter Defines a method to set default tags. Currently has null implementation
 * @param getContext Defines method to get the span context as JS object
 * @param finish Defines a method to finish the current span and send tracing information to the tracing environment
 * @param getChild Defines a method to get child span
 * @param setTags Defines a method to set tags to the span
 * @param injectContextToMessage Defnies a method to inject current span context into message carrier
 * @param injectContextToHttpRequest Defnies a method to inject current span context into http request
 */

interface ISpan {
  spanContext: TypeSpanContext
  recorders: Recorders
  info: (message: TypeOfMessage) => Promise<any>
  debug: (message: TypeOfMessage) => Promise<any>
  verbose: (message: TypeOfMessage) => Promise<any>
  performance: (message: TypeOfMessage) => Promise<any>
  warning: (message: TypeOfMessage) => Promise<any>
  error: (message: TypeOfMessage) => Promise<any>
  audit: (message: TypeOfMessage) => Promise<any>
  // trace: (message: { [key: string]: any}) => Promise<any> // TODO need to findout is there an usecase for that 
  defaultTagsSetter: (message?: TypeOfMessage) => Span
  getContext: () => TypeSpanContext
  finish: (message?: TypeOfMessage, state?: EventStateMetadata, finishTimestamp?: TypeSpanContext["finishTimestamp"]) => Promise<any>
  getChild: (service: string, recorders?: Recorders) => ISpan
  setTags: (tags: TraceTags) => Span
  injectContextToMessage: (message: { [key: string]: any }, injectOptions: ContextOptions) => { [key: string]: any },
  injectContextToHttpRequest: (request: { [key: string]: any }, type?: HttpRequestOptions) => { [key: string]: any }

}

class Span implements Partial<ISpan> {
  spanContext: TypeSpanContext
  recorders: Recorders
  isFinished: boolean = false

  /**
   * Creates new span. Normally this is not used directly, but by a Tracer.createSpan method
   * @param spanContext context of the new span. Service is obligatory. Depending on the rest provided values, the new span will be created as a parent or child span
   * @param {Recorders} recorders different recorders to be used for different logging methods 
   * @param defaultTagsSetter the tags setter method can be passed here
   */
  constructor(
    spanContext: EventTraceMetadata,
    recorders?: Recorders,
    defaultTagsSetter?: (message: TypeOfMessage) => any) {
    this.spanContext = Object.freeze(spanContext)
    this.defaultTagsSetter = defaultTagsSetter ? defaultTagsSetter : this.defaultTagsSetter
    this.recorders = recorders ? recorders : { defaultRecorder }
    this.defaultTagsSetter()
    return this
  }

  /**
   * A method to set tags by default.
   * @param message the message which tags will be extracted from
   */

   defaultTagsSetter(message?: TypeOfMessage): Span {
    const w3cHeaders = getTracestateTag(this.spanContext)
    !!w3cHeaders && this.setTags({ ...this.spanContext.tags, ...w3cHeaders })
    return this
  }

  /**
   * Gets trace context from the current span
   */
  getContext(): TypeSpanContext {
    return Object.assign({}, this.spanContext, { tags: JSON.parse(JSON.stringify(this.spanContext.tags)) })
  }

  /**
     * Creates and returns new child span of the current span and changes the span service name
     * @param service the name of the service of the new child span
     * @param recorders the recorders which are be set to the child span. If omitted, the recorders of the parent span are used
     */
  getChild(service: string, recorders: Recorders = this.recorders): Span {
    const histTimerEnd = Metrics.getHistogram(
        'eventSdk_getChild',
        'Creates and returns new child span of the current span and changes the span service name',
        ['success']
    ).startTimer()
    try {
      let inputTraceContext: TypeSpanContext = this.getContext()
      histTimerEnd({ success: true })
      return new Span(new EventTraceMetadata(Object.assign({},
        inputTraceContext, {
        service,
        spanId: undefined,
        startTimestamp: undefined,
        finishTimestamp: undefined,
        parentSpanId: inputTraceContext.spanId
      })), recorders, this.defaultTagsSetter)
    } catch (e) {
      histTimerEnd({ success: false })
      throw (e)
    }
  }

  /**
   * Injects trace context into a carrier with optional path.
   * @param carrier any kind of message or other object with keys of type String.
   * @param injectOptions type and path of the carrier. Type is not implemented yet. Path is the path to the trace context.
   */
  injectContextToMessage(carrier: { [key: string]: any }, injectOptions: ContextOptions = {}): { [key: string]: any } {
    let result = _.cloneDeep(carrier)
    let { path } = injectOptions // type not implemented yet
    if (carrier instanceof EventMessage || (('metadata' in carrier))) path = 'metadata'
    else if (carrier instanceof EventTraceMetadata) {
      return Promise.resolve(this.spanContext)
    }
    if (!path) {
      Object.assign(result, { trace: this.spanContext })
    } else {
      _.merge(_.get(result, path), { trace: this.spanContext })
    }
    return result
  }

  /**
   * Injects trace context into a http request headers.
   * @param request HTTP request.
   * @param type type of the headers that will be created - 'w3c' or 'xb3'.
   */

  injectContextToHttpRequest(request: { [key: string]: any }, type: HttpRequestOptions = HttpRequestOptions.w3c): { [key: string]: any } {
    let result = _.cloneDeep(request)
    result.headers = setHttpHeader(this.spanContext, type, result.headers)
    return result
  }

  /**
   * Sets tags to the current span. If child span is created, the tags are passed on.
   * @param tags key value pairs of tags. Tags can be changed on different child spans
   */
  setTags(tags: TraceTags): this {
    const histTimerEnd = Metrics.getHistogram(
        'eventSdk_setTags',
        'Sets tags to the current span. If child span is created, the tags are passed on.',
        ['success']
    ).startTimer()
    let newContext: TypeSpanContext = new EventTraceMetadata(this.getContext())
    for (let key in tags) {
      newContext.tags![key] = tags[key]
    }
    this.spanContext = Object.freeze(new EventTraceMetadata(newContext))
    histTimerEnd({ success: true })
    return this
  }

  /**
  * Finishes the current span and its trace and sends the data to the tracing framework.
  * @param message optional parameter for a message to be passed to the tracing framework.
  * @param finishTimestamp optional parameter for the finish time. If omitted, current time is used.
  */
  async finish(message?: TypeOfMessage, state?: EventStateMetadata, finishTimestamp?: string | Date): Promise<this> {
    const histTimerEnd = Metrics.getHistogram(
        'eventSdk_finish',
        'Finishes the current span and its trace and sends the data to the tracing framework.',
        ['success']
    ).startTimer()
    if (this.spanContext.finishTimestamp) {
      return Promise.reject(new Error('span already finished'))
    }
    let spanContext = this._finishSpan(finishTimestamp).getContext()
    await this.trace(message, spanContext, state)
    return Promise.resolve(this)
  }

  /**
   * Finishes the trace by adding finish timestamp to the current span.
   * @param finishTimestamp optional parameter for the finish time. If omitted, current time is used.
   */
  private _finishSpan(finishTimestamp?: string | Date): this {
    let newContext: TypeSpanContext = <TypeSpanContext>Object.assign({}, this.spanContext)
    if (finishTimestamp instanceof Date) {
      newContext.finishTimestamp = finishTimestamp.toISOString() // ISO 8601
    } else if (!finishTimestamp) {
      newContext.finishTimestamp = (new Date()).toISOString() // ISO 8601
    } else {
      newContext.finishTimestamp = finishTimestamp
    }
    this.spanContext = Object.freeze(new EventTraceMetadata(newContext))
    return this
  }


  /**
   * Sends trace message to the tracing framework
   * @param message 
   * @param spanContext optional parameter. Can be used to trace previous span. If not set, the current span context is used.
   * @param action optional parameter for action. Defaults to 'span'
   * @param state optional parameter for state. Defaults to 'success'
   */
  private async trace(message?: TypeOfMessage, spanContext: TypeSpanContext = this.spanContext, state?: EventStateMetadata, action?: TraceEventAction): Promise<any> {
    const histTimerEnd = Metrics.getHistogram(
        'eventSdk_trace',
        'Sends trace message to the tracing framework.',
        ['success']
    ).startTimer()
    if (!message) {
      message = new EventMessage({
        type: 'application/json',
        content: spanContext
      })
    }
    try {
      await this.recordMessage(message, TraceEventTypeAction.getType(), action, state)
      this.isFinished = this.spanContext.finishTimestamp ? true : false
      histTimerEnd({ success: true })
      return this
    } catch (e) {
      histTimerEnd({ success: false })
      throw new Error(`Error when logging trace. ${JSON.stringify(e, null, 2)}`)
    }
  }

  /**
   * Sends audit type message to the event logging framework. 
   * @param message message to be recorded as audit event
   * @param action optional parameter for action. Defaults to 'default'
   * @param state optional parameter for state. Defaults to 'success'
   */
<<<<<<< HEAD
  async audit(message: TypeOfMessage, action?: AuditEventAction, state?: EventStateMetadata): Promise<any> {
    const histTimerEnd = Metrics.getHistogram(
        'eventSdk_audit',
        'Sends audit type message to the event logging framework.',
        ['success']
    ).startTimer()
=======
  async audit(message: TypeOfMessage, action: AuditEventAction = AuditEventAction.default, state?: EventStateMetadata): Promise<any> {
>>>>>>> 4942f417
    let result = await this.recordMessage(message, AuditEventTypeAction.getType(), action, state)
    histTimerEnd({ success: true })
    return result
  }

  /**
   * Logs INFO type message.
   * @param message if message is a string, the message is added to a message property of context of an event message.
   * If message is not following the event framework message format, the message is added as it is to the context of an event message.
   * If message follows the event framework message format, only the metadata is updated and if message lacks an UUID it is created. 
   * @param state optional parameter for state. Defaults to 'success'
   */
  async info(message: TypeOfMessage, state?: EventStateMetadata): Promise<any> {
    const histTimerEnd = Metrics.getHistogram(
        'eventSdk_info',
        'Logs INFO type message.',
        ['success']
    ).startTimer()
    let { action, type } = new LogEventTypeAction(LogEventAction.info)
    await this.recordMessage(message, type, action, state)
    histTimerEnd({ success: true })
  }

  /**
   * Logs DEBUG type message.
   * @param message if message is a string, the message is added to a message property of context of an event message.
   * If message is not following the event framework message format, the message is added as it is to the context of an event message.
   * If message follows the event framework message format, only the metadata is updated and if message lacks an UUID it is created. 
   * @param state optional parameter for state. Defaults to 'success'
   */
  async debug(message: TypeOfMessage, state?: EventStateMetadata): Promise<any> {
    const histTimerEnd = Metrics.getHistogram(
        'eventSdk_debug',
        'Logs DEBUG type message.',
        ['success']
    ).startTimer()
    let { action, type } = new LogEventTypeAction(LogEventAction.debug)
    await this.recordMessage(message, type, action, state)
    histTimerEnd({ success: true })
  }

  /**
   * Logs VERBOSE type message.
   * @param message if message is a string, the message is added to a message property of context of an event message.
   * If message is not following the event framework message format, the message is added as it is to the context of an event message.
   * If message follows the event framework message format, only the metadata is updated and if message lacks an UUID it is created. 
   * @param state optional parameter for state. Defaults to 'success'
   */
  async verbose(message: TypeOfMessage, state?: EventStateMetadata): Promise<any> {
    const histTimerEnd = Metrics.getHistogram(
        'eventSdk_verbose',
        'Logs VERBOSE type message.',
        ['success']
    ).startTimer()
    let { action, type } = new LogEventTypeAction(LogEventAction.verbose)
    await this.recordMessage(message, type, action, state)
    histTimerEnd({ success: true })
  }

  /**
   * Logs PERFORMANCE type message.
   * @param message if message is a string, the message is added to a message property of context of an event message.
   * If message is not following the event framework message format, the message is added as it is to the context of an event message.
   * If message follows the event framework message format, only the metadata is updated and if message lacks an UUID it is created. 
   * @param state optional parameter for state. Defaults to 'success'
   */
  async performance(message: TypeOfMessage, state?: EventStateMetadata): Promise<any> {
    const histTimerEnd = Metrics.getHistogram(
        'eventSdk_performance',
        'Logs PERFORMANCE type message.',
        ['success']
    ).startTimer()
    let { action, type } = new LogEventTypeAction(LogEventAction.performance)
    await this.recordMessage(message, type, action, state)
    histTimerEnd({ success: true })
  }

  /**
   * Logs WARNING type message.
   * @param message if message is a string, the message is added to a message property of context of an event message.
   * If message is not following the event framework message format, the message is added as it is to the context of an event message.
   * If message follows the event framework message format, only the metadata is updated and if message lacks an UUID it is created. 
   * @param state optional parameter for state. Defaults to 'success'
   */
  async warning(message: TypeOfMessage, state?: EventStateMetadata): Promise<any> {
    const histTimerEnd = Metrics.getHistogram(
        'eventSdk_warning',
        'Logs WARNING type message.',
        ['success']
    ).startTimer()
    let { action, type } = new LogEventTypeAction(LogEventAction.warning)
    await this.recordMessage(message, type, action, state)
    histTimerEnd({ success: true })
  }

  /**
   * Logs ERROR type message.
   * @param message if message is a string, the message is added to a message property of context of an event message.
   * If message is not following the event framework message format, the message is added as it is to the context of an event message.
   * If message follows the event framework message format, only the metadata is updated and if message lacks an UUID it is created. 
   * @param state optional parameter for state. Defaults to 'success'
   */
  async error(message: TypeOfMessage, state?: EventStateMetadata): Promise<any> {
    const histTimerEnd = Metrics.getHistogram(
        'eventSdk_error',
        'Logs ERROR type message.',
        ['success']
    ).startTimer()
    let { action, type } = new LogEventTypeAction(LogEventAction.error)
    await this.recordMessage(message, type, action, state)
    histTimerEnd({ success: true })
  }

  /**
   * Sends Event message to recorders
   * @param message the Event message that needs to be recorded
   * @param type type of Event
   * @param action optional parameter for action. The default is based on type defaults
   * @param state optional parameter for state. Defaults to 'success'
   */
  private async recordMessage(message: TypeOfMessage, type: TypeEventTypeAction['type'], action?: TypeEventTypeAction['action'], state?: EventStateMetadata) {
    const histTimerEnd = Metrics.getHistogram(
        'eventSdk_recordMessage',
        'Sends Event message to recorders',
        ['success']
    ).startTimer()
    if (this.isFinished) {
      histTimerEnd({ success: true })
      throw new Error('span finished. no further actions allowed')
    }

    let newEnvelope = this.createEventMessage(message, type, action, state)
    let key = <RecorderKeys>`${type}Recorder`

    let recorder = this.recorders.defaultRecorder
    if (this.recorders[key]) {
      recorder = this.recorders[key]!
    }

    if (Util.shouldOverrideEvent(asyncOverrides, type)) {
      //Don't wait for .record() to resolve, return straight away
<<<<<<< HEAD
      recorder.record(newEnvelope, Config.EVENT_LOGGER_SIDECAR_WITH_LOGGER)
      histTimerEnd({ success: true })
=======
      recorder.record(newEnvelope, Util.shouldLogToConsole(type, action))
>>>>>>> 4942f417
      return true
    }

    const logResult = await recorder.record(newEnvelope, Util.shouldLogToConsole(type, action))

    if (logResult.status !== LogResponseStatus.accepted) {
      histTimerEnd({ success: false })
      throw new Error(`Error when recording ${type}-${action} event. status: ${logResult.status}`)
    }
    histTimerEnd({ success: true })
    return logResult;
  }

  /**
   * Helper function to create event message, based on message and event types, action and state.
   */
  private createEventMessage = (
    message: TypeOfMessage,
    type: TypeEventTypeAction['type'],
    _action?: TypeEventTypeAction['action'],
    state: EventStateMetadata = EventStateMetadata.success()): EventMessage => {
    let defaults = getDefaults(type)
    let action = _action ? _action : defaults.action
    let messageToLog
    if (message instanceof Error) {
      // const callsites = ErrorCallsites(message)
      // message.__error_callsites = callsites
      messageToLog = new EventMessage({
        content: { error: serializeError(message) },
        type: 'application/json'
      })
    } else if (typeof message === 'string') {
      messageToLog = new EventMessage({
        content: { payload: message },
        type: 'application/json'
      })
    } else { // if ((typeof message === 'object') && (!(message.hasOwnProperty('content')) || !(message.hasOwnProperty('type')))) {
      messageToLog = new EventMessage({
        content: message,
        type: 'application/json'
      })
      // } else {
      //   messageToLog = new EventMessage(<TypeEventMessage>message)
    }
    return Object.assign(messageToLog, {
      metadata: {
        event: defaults.eventMetadataCreator({
          action,
          state
        }),
        trace: <TypeSpanContext>this.spanContext
      }
    })
  }
}

interface IDefaultActions {
  action: TypeEventAction['action'],
  eventMetadataCreator: (input: TypeEventMetadata) => TypeEventMetadata
}

const getDefaults = (type: EventType): IDefaultActions => {
  switch (type) {
    case EventType.audit: {
      return {
        action: AuditEventAction.default,
        eventMetadataCreator: EventMetadata.audit
      }
    }
    case EventType.trace: {
      return {
        action: TraceEventAction.span,
        eventMetadataCreator: EventMetadata.trace
      }
    }
    case EventType.log: {
      return {
        action: LogEventAction.info,
        eventMetadataCreator: EventMetadata.log
      }
    }
  }
  return {
    action: NullEventAction.undefined,
    eventMetadataCreator: EventMetadata.log
  }
}

const setHttpHeader = (context: TypeSpanContext, type: HttpRequestOptions, headers: { [key: string]: any }): { [key: string]: any } => {
  const { traceId, parentSpanId, spanId, flags, sampled } = context

  switch (type) {

    case HttpRequestOptions.xb3: {
      let XB3headers = {
        'X-B3-TraceId': traceId,
        'X-B3-SpanId': spanId,
        'X-B3-Sampled': sampled,
        'X-B3-Flags': flags,
        'X-B3-Version': '0'
      }
      let result = parentSpanId ? Object.assign({ 'X-B3-ParentSpanId': parentSpanId }, XB3headers) : XB3headers
      return Object.assign(headers, result)
    }

    case HttpRequestOptions.w3c:
    default: {
      const tracestate = headers.tracestate ? createW3CTracestate(context, headers.tracestate) : (context.tags && context.tags.tracestate) ? context.tags.tracestate : null
      return _.pickBy({
        ...headers,
        ...{
          traceparent: createW3Ctreaceparent(context),
          tracestate
        }
      }, _.identity)
    }
  }
}

const encodeTracestate = (context: TypeSpanContext): { [key: string]: string } => {
  return {
    vendor: Config.EVENT_LOGGER_VENDOR_PREFIX,
    opaqueValue: context.spanId
  }
}

const createW3CTracestate = (spanContext: TypeSpanContext, tracestate?: string): string => {
  const { vendor, opaqueValue } = encodeTracestate(spanContext)
  if (!tracestate && Config.EVENT_LOGGER_TRACESTATE_HEADER_ENABLED) {
    return `${vendor}=${opaqueValue}`
  }
  let tracestateArray = (tracestate!.split(','))
  let resultMap = new Map()
  let resultArray = []
  let result
  for (let rawStates of tracestateArray) {
    let states = rawStates.trim()
    let [vendorRaw] = states.split('=')
    resultMap.set(vendorRaw.trim(), states)
  }

  if (resultMap.has(Config.EVENT_LOGGER_VENDOR_PREFIX)) {
    resultMap.delete(Config.EVENT_LOGGER_VENDOR_PREFIX)
    for (let entry of resultMap.values()) {
      resultArray.push(entry)
    }
    resultArray.unshift(`${vendor}=${opaqueValue}`)
    result = resultArray.join(',')
  } else {
    tracestateArray.unshift(`${vendor}=${opaqueValue}`)
    result = tracestateArray.join(',')
  }
  return result
}

const createW3Ctreaceparent = (spanContext: TypeSpanContext): string => {
  const { traceId, parentSpanId, spanId, flags, sampled } = spanContext
  const version = Buffer.alloc(1).fill(0)
  const flagsForBuff = (flags && sampled) ? (flags | sampled) : flags ? flags : sampled ? sampled : 0x00
  const flagsBuffer = Buffer.alloc(1).fill(flagsForBuff)
  const traceIdBuff = Buffer.from(traceId, 'hex')
  const spanIdBuff = Buffer.from(spanId, 'hex')
  const parentSpanIdBuff = parentSpanId && Buffer.from(parentSpanId, 'hex')

  let W3CHeaders = parentSpanIdBuff
    ? new TraceParent(Buffer.concat([version, traceIdBuff, spanIdBuff, flagsBuffer, parentSpanIdBuff]))
    : new TraceParent(Buffer.concat([version, traceIdBuff, spanIdBuff, flagsBuffer]))

  return W3CHeaders.toString()
}

const getTracestateTag = (spanContext: TypeSpanContext): { [ key: string ]: string } | false => {
  let tracestate
  if (!!Config.EVENT_LOGGER_TRACESTATE_HEADER_ENABLED || (!!spanContext.tags && !!spanContext.tags!.tracestate)) {
    let currentTracestate = undefined
    if (!!spanContext.tags && !!spanContext.tags.tracestate) currentTracestate = spanContext.tags.tracestate
    tracestate = createW3CTracestate(spanContext, currentTracestate)
    if(tracestate) return { tracestate }
  }
  return false
}


export {
  Span,
  ContextOptions,
  Recorders,
  setHttpHeader,
  createW3CTracestate,
  getTracestateTag
}<|MERGE_RESOLUTION|>--- conflicted
+++ resolved
@@ -314,16 +314,12 @@
    * @param action optional parameter for action. Defaults to 'default'
    * @param state optional parameter for state. Defaults to 'success'
    */
-<<<<<<< HEAD
-  async audit(message: TypeOfMessage, action?: AuditEventAction, state?: EventStateMetadata): Promise<any> {
+  async audit(message: TypeOfMessage, action: AuditEventAction = AuditEventAction.default, state?: EventStateMetadata): Promise<any> {
     const histTimerEnd = Metrics.getHistogram(
         'eventSdk_audit',
         'Sends audit type message to the event logging framework.',
         ['success']
     ).startTimer()
-=======
-  async audit(message: TypeOfMessage, action: AuditEventAction = AuditEventAction.default, state?: EventStateMetadata): Promise<any> {
->>>>>>> 4942f417
     let result = await this.recordMessage(message, AuditEventTypeAction.getType(), action, state)
     histTimerEnd({ success: true })
     return result
@@ -465,12 +461,8 @@
 
     if (Util.shouldOverrideEvent(asyncOverrides, type)) {
       //Don't wait for .record() to resolve, return straight away
-<<<<<<< HEAD
-      recorder.record(newEnvelope, Config.EVENT_LOGGER_SIDECAR_WITH_LOGGER)
+      recorder.record(newEnvelope, Util.shouldLogToConsole(type, action))
       histTimerEnd({ success: true })
-=======
-      recorder.record(newEnvelope, Util.shouldLogToConsole(type, action))
->>>>>>> 4942f417
       return true
     }
 
