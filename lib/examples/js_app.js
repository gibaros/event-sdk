"use strict";
/*****
 License
 --------------
 Copyright © 2017 Bill & Melinda Gates Foundation
 The Mojaloop files are made available by the Bill & Melinda Gates Foundation under the Apache License, Version 2.0 (the "License") and you may not use these files except in compliance with the License. You may obtain a copy of the License at
 http://www.apache.org/licenses/LICENSE-2.0
 Unless required by applicable law or agreed to in writing, the Mojaloop files are distributed on an "AS IS" BASIS, WITHOUT WARRANTIES OR CONDITIONS OF ANY KIND, either express or implied. See the License for the specific language governing permissions and limitations under the License.
 Contributors
 --------------
 This is the official list of the Mojaloop project contributors for this file.
 Names of the original copyright holders (individuals or organizations)
 should be listed with a '*' in the first column. People who have
 contributed from an organization can be listed under the organization
 that actually holds the copyright for their contributions (see the
 Gates Foundation organization for an example). Those individuals should have
 their names indented and be marked with a '-'. Email address can be added
 optionally within square brackets <email>.
 * Gates Foundation
 - Name Surname <name.surname@gatesfoundation.com>

 - Ramiro González Maciel <ramiro@modusbox.com>
 - Valentin Genev <valentin.genev@modusbox.com>

 --------------
 ******/
/**
 * Example showing how to use Tracer from JavaScript
 *
 */
var __awaiter = (this && this.__awaiter) || function (thisArg, _arguments, P, generator) {
    return new (P || (P = Promise))(function (resolve, reject) {
        function fulfilled(value) { try { step(generator.next(value)); } catch (e) { reject(e); } }
        function rejected(value) { try { step(generator["throw"](value)); } catch (e) { reject(e); } }
        function step(result) { result.done ? resolve(result.value) : new P(function (resolve) { resolve(result.value); }).then(fulfilled, rejected); }
        step((generator = generator.apply(thisArg, _arguments || [])).next());
    });
};
const { Tracer } = require('../../lib/index');
<<<<<<< HEAD
const { DefaultLoggerRecorder } = require('../../lib/index');
const EventSDK = require('../../lib/index');
=======
const { AuditEventAction } = require('../../lib/index');
>>>>>>> 05b9c5e2
function sleep(ms) {
    return new Promise(resolve => {
        setTimeout(resolve, ms);
    });
}
const event = {
    from: 'noresponsepayeefsp',
    to: 'payerfsp',
    id: 'aa398930-f210-4dcd-8af0-7c769cea1660',
    content: {
        headers: {
            'content-type': 'application/vnd.interoperability.transfers+json;version=1.0',
            date: '2019-05-28T16:34:41.000Z',
            'fspiop-source': 'noresponsepayeefsp',
            'fspiop-destination': 'payerfsp',
            priority: 100,
            blocking: false
        },
        payload: 'data:application/vnd.interoperability.transfers+json;version=1.0;base64,ewogICJmdWxmaWxtZW50IjogIlVObEo5OGhaVFlfZHN3MGNBcXc0aV9VTjN2NHV0dDdDWkZCNHlmTGJWRkEiLAogICJjb21wbGV0ZWRUaW1lc3RhbXAiOiAiMjAxOS0wNS0yOVQyMzoxODozMi44NTZaIiwKICAidHJhbnNmZXJTdGF0ZSI6ICJDT01NSVRURUQiCn0'
    },
    type: 'application/json'
};
const request = {
    headers: {
        host: 'localhost:4000',
        'user-agent': 'curl/7.59.0',
        accept: '*/*'
    }
};
const main = () => __awaiter(this, void 0, void 0, function* () {
    // Creates a new parent span for given service
    // this sets new traceId and new spanId.
    let parentSpan = Tracer.createSpan('parent service');
    // Logs message with logging level info from the parent span
<<<<<<< HEAD
    const newEvent = new EventSDK.EventMessage(event);
    yield parentSpan.info(newEvent);
    yield parentSpan.warning('event');
    yield parentSpan.error('event-abc-d');
    yield parentSpan.debug(event);
    yield parentSpan.verbose('message');
    yield parentSpan.performance('message');
    yield parentSpan.audit('message');
=======
    // await parentSpan.info(event)
    // await parentSpan.info('this is event message')
    // await parentSpan.warning('event')
    // await parentSpan.error('event')
    // await parentSpan.debug('message')
    // await parentSpan.verbose('message')
    // await parentSpan.performance('message')
    // await parentSpan.audit('message', AuditEventAction.start)
>>>>>>> 05b9c5e2
    // Logs message with logging level debug from the parent span
    // await parentSpan.debug('this is debug log')
    // Creates child span from the parent span with new service name.
    // The traceId remains the same. The spanId is new and the parentSpanId is the spanId of the parent.
    let IIChildSpan = parentSpan.getChild('child fin service');
    // Creates audit event message
    yield IIChildSpan.audit({ content: event }, AuditEventAction.finish);
    // Set tags to the span
    IIChildSpan.setTags({ one: 'two' });
    // Creates error log event from the IIChildSpan
    yield IIChildSpan.error({ content: { message: 'error appeared' } });
    // Creates audit event message
    yield parentSpan.audit(event);
    // Finish the span. This also sends the trace context to the tracing platform. All further operations are forbidden after the span is finished.
    yield parentSpan.finish(event);
    // Injects trace context to a message carrier. When the trace is carried across few services, the trace context can be injects in the carrier that transports the data.
    let messageWithContext = yield IIChildSpan.injectContextToMessage(event);
    // await sleep(2000)
    let requestHeadersWithContext = yield IIChildSpan.injectContextToHttpRequest(request);
    console.log(requestHeadersWithContext);
    // Extracts trace context from message carrier. When the message is received from different service, the trace context is extracted by that method.
    let contextFromMessage = Tracer.extractContextFromMessage(messageWithContext);
    let context = Tracer.extractContextFromHttpRequest(requestHeadersWithContext);
    console.log(context);
    // Creates child span from extracted trace context.
    let IIIChild = Tracer.createChildSpanFromContext('child III service', contextFromMessage); //, { defaultRecorder: new DefaultLoggerRecorder() })
    yield sleep(500);
    yield IIChildSpan.finish();
    yield sleep(500);
    yield IIIChild.finish();
    yield sleep(500);
    yield sleep(1000);
});
main();
//# sourceMappingURL=js_app.js.map<|MERGE_RESOLUTION|>--- conflicted
+++ resolved
@@ -37,12 +37,9 @@
     });
 };
 const { Tracer } = require('../../lib/index');
-<<<<<<< HEAD
-const { DefaultLoggerRecorder } = require('../../lib/index');
+const { AuditEventAction } = require('../../lib/index');
+// const { DefaultLoggerRecorder } = require('../../lib/index')
 const EventSDK = require('../../lib/index');
-=======
-const { AuditEventAction } = require('../../lib/index');
->>>>>>> 05b9c5e2
 function sleep(ms) {
     return new Promise(resolve => {
         setTimeout(resolve, ms);
@@ -77,7 +74,6 @@
     // this sets new traceId and new spanId.
     let parentSpan = Tracer.createSpan('parent service');
     // Logs message with logging level info from the parent span
-<<<<<<< HEAD
     const newEvent = new EventSDK.EventMessage(event);
     yield parentSpan.info(newEvent);
     yield parentSpan.warning('event');
@@ -86,16 +82,6 @@
     yield parentSpan.verbose('message');
     yield parentSpan.performance('message');
     yield parentSpan.audit('message');
-=======
-    // await parentSpan.info(event)
-    // await parentSpan.info('this is event message')
-    // await parentSpan.warning('event')
-    // await parentSpan.error('event')
-    // await parentSpan.debug('message')
-    // await parentSpan.verbose('message')
-    // await parentSpan.performance('message')
-    // await parentSpan.audit('message', AuditEventAction.start)
->>>>>>> 05b9c5e2
     // Logs message with logging level debug from the parent span
     // await parentSpan.debug('this is debug log')
     // Creates child span from the parent span with new service name.
