--- conflicted
+++ resolved
@@ -69,11 +69,7 @@
     "protobufjs": "6.8.8",
     "rc": "1.2.8",
     "serialize-error": "4.1.0",
-<<<<<<< HEAD
-    "sinon": "8.0.2",
-=======
     "sinon": "8.0.4",
->>>>>>> 4942f417
     "traceparent": "1.0.0",
     "tslib": "1.10.0",
     "uuid4": "1.1.4"
@@ -81,21 +77,12 @@
   "devDependencies": {
     "@types/jest": "24.0.25",
     "@types/lodash": "4.14.149",
-<<<<<<< HEAD
-    "@types/node": "^13.1.2",
-    "@types/sinon": "7.5.1",
-    "@types/tape": "4.2.33",
-    "@types/uuid": "3.4.6",
-    "@typescript-eslint/eslint-plugin": "2.14.0",
-    "@typescript-eslint/parser": "2.14.0",
-=======
     "@types/node": "13.1.4",
     "@types/sinon": "7.5.1",
     "@types/tape": "4.2.33",
     "@types/uuid": "3.4.6",
     "@typescript-eslint/eslint-plugin": "2.15.0",
     "@typescript-eslint/parser": "2.15.0",
->>>>>>> 4942f417
     "debug": "4.1.1",
     "faucet": "0.0.1",
     "jest": "24.9.0",
@@ -107,7 +94,7 @@
     "standard": "14.3.1",
     "tap-spec": "5.0.0",
     "tap-xunit": "2.4.1",
-    "tape": "4.12.1",
+    "tape": "4.13.0",
     "tapes": "4.1.0",
     "ts-jest": "24.3.0",
     "ts-node": "^8.5.4",
